// Licensed to the Software Freedom Conservancy (SFC) under one
// or more contributor license agreements.  See the NOTICE file
// distributed with this work for additional information
// regarding copyright ownership.  The SFC licenses this file
// to you under the Apache License, Version 2.0 (the
// "License"); you may not use this file except in compliance
// with the License.  You may obtain a copy of the License at
//
//   http://www.apache.org/licenses/LICENSE-2.0
//
// Unless required by applicable law or agreed to in writing,
// software distributed under the License is distributed on an
// "AS IS" BASIS, WITHOUT WARRANTIES OR CONDITIONS OF ANY
// KIND, either express or implied.  See the License for the
// specific language governing permissions and limitations
// under the License.

package org.openqa.selenium.support.pagefactory.internal;

import org.openqa.selenium.NoSuchElementException;
import org.openqa.selenium.WebElement;
import org.openqa.selenium.support.pagefactory.ElementLocator;

import java.lang.reflect.InvocationHandler;
import java.lang.reflect.InvocationTargetException;
import java.lang.reflect.Method;

public class LocatingElementHandler implements InvocationHandler {
  private final ElementLocator locator;

  public LocatingElementHandler(ElementLocator locator) {
    this.locator = locator;
  }

  public Object invoke(Object object, Method method, Object[] objects) throws Throwable {
        
    if ("toString".equals(method.getName())) {
      return "Proxy element for: " + locator.toString();
    }
    
    WebElement element;
    try {
      element = locator.findElement();
    } catch (NoSuchElementException e) {
<<<<<<< HEAD
=======
      if ("toString".equals(method.getName())) {
        return "Proxy element for: " + locator.toString();
      }
>>>>>>> 6e955531
      throw e;
    }

    if ("getWrappedElement".equals(method.getName())) {
      return element;
    }

    try {
      return method.invoke(element, objects);
    } catch (InvocationTargetException e) {
      // Unwrap the underlying exception
      throw e.getCause();
    }
  }
}<|MERGE_RESOLUTION|>--- conflicted
+++ resolved
@@ -1,19 +1,18 @@
-// Licensed to the Software Freedom Conservancy (SFC) under one
-// or more contributor license agreements.  See the NOTICE file
-// distributed with this work for additional information
-// regarding copyright ownership.  The SFC licenses this file
-// to you under the Apache License, Version 2.0 (the
-// "License"); you may not use this file except in compliance
-// with the License.  You may obtain a copy of the License at
-//
-//   http://www.apache.org/licenses/LICENSE-2.0
-//
-// Unless required by applicable law or agreed to in writing,
-// software distributed under the License is distributed on an
-// "AS IS" BASIS, WITHOUT WARRANTIES OR CONDITIONS OF ANY
-// KIND, either express or implied.  See the License for the
-// specific language governing permissions and limitations
-// under the License.
+/*
+Copyright 2007-2009 Selenium committers
+
+Licensed under the Apache License, Version 2.0 (the "License");
+you may not use this file except in compliance with the License.
+You may obtain a copy of the License at
+
+     http://www.apache.org/licenses/LICENSE-2.0
+
+Unless required by applicable law or agreed to in writing, software
+distributed under the License is distributed on an "AS IS" BASIS,
+WITHOUT WARRANTIES OR CONDITIONS OF ANY KIND, either express or implied.
+See the License for the specific language governing permissions and
+limitations under the License.
+ */
 
 package org.openqa.selenium.support.pagefactory.internal;
 
@@ -33,21 +32,15 @@
   }
 
   public Object invoke(Object object, Method method, Object[] objects) throws Throwable {
-        
+
     if ("toString".equals(method.getName())) {
       return "Proxy element for: " + locator.toString();
     }
-    
+
     WebElement element;
     try {
       element = locator.findElement();
     } catch (NoSuchElementException e) {
-<<<<<<< HEAD
-=======
-      if ("toString".equals(method.getName())) {
-        return "Proxy element for: " + locator.toString();
-      }
->>>>>>> 6e955531
       throw e;
     }
 
